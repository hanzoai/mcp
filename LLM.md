--- conflicted
+++ resolved
@@ -277,10 +277,7 @@
 - Colorized output for better readability
 
 ## Change History
-<<<<<<< HEAD
 - March 28, 2025: Enhanced Makefile with uv-based Python management, dependency checking, and improved build system
 - March 28, 2025: Added Docker support and improved output formatting
-=======
 - March 28, 2025: Added tree-sitter integration for symbol finding, AST exploration, and symbolic search
->>>>>>> 75acb57b
 - March 25, 2025: Updated with additional component details and best practices